import sqlite3
import pandas as pd
from datetime import datetime, timezone
import os
from abc import ABCMeta, abstractmethod
import duckdb
import asyncio
import aiohttp
import json
import base64
from typing import Any, List, Dict, Optional, Union
from .common_strategies import (
    calculate_moving_average,
    calculate_exponential_moving_average,
)
import sys
import logging
from .logging_utils import get_logger, log_info, log_warning, log_error, log_debug
from aiohttp import ClientTimeout, TCPConnector
import time
import atexit

DEFAULT_DATA_DIR = './data'
def get_default_db_path(db_type: str) -> str:   
    if db_type.lower() == "remote":
        return "localhost:8080"
    elif db_type.lower() == "remote":
        return f"stock_data.db"
    return os.path.join(
        DEFAULT_DATA_DIR, f"stock_data.{db_type}"
    )

class StockDBBase(metaclass=ABCMeta):
    """
    Abstract base class for stock database operations.
    """
    def __init__(self, db_config: str, logger: logging.Logger = None):
        self.db_config = db_config
        self.logger = get_logger("stock_db", logger)

    @abstractmethod
    def _init_db(self) -> None:
        "Initialize the database with required tables. (No-op for client)"""
        pass

    @abstractmethod
    async def save_stock_data(
        self,
        df: pd.DataFrame,
        ticker: str,
        interval: str = "daily",
        ma_periods: List[int] = None,
        ema_periods: List[int] = None,
        on_duplicate: str = "ignore",
    ) -> None:
        """Save aggregated (daily/hourly) stock data to the database."""
        pass

    @abstractmethod
    async def get_stock_data(
        self,
        ticker: str,
        start_date: str | None = None,
        end_date: str | None = None,
        interval: str = "daily",
        conn=None,
    ) -> pd.DataFrame:
        """Retrieve aggregated (daily/hourly) stock data from the database."""
        pass

    @abstractmethod
    async def save_realtime_data(self, df: pd.DataFrame, ticker: str, data_type: str = "quote", on_duplicate: str = "ignore") -> None:
        """Save realtime (tick/quote/trade) stock data to the database."""
        pass

    @abstractmethod
    async def get_realtime_data(self, ticker: str, start_datetime: str | None = None, end_datetime: str | None = None, data_type: str = "quote") -> pd.DataFrame:
        """Retrieve realtime (tick/quote/trade) stock data from the database."""
        pass

    @abstractmethod
    async def get_latest_price(self, ticker: str, use_market_time: bool = True) -> float | None:
        """Get the most recent price for a ticker from any available data (realtime, hourly, daily)."""
        pass

    @abstractmethod
    async def get_latest_prices(self, tickers: List[str], use_market_time: bool = True) -> Dict[str, float | None]:
        """Get the most recent prices for multiple tickers from any available data (realtime, hourly, daily)."""
        pass

    @abstractmethod
    async def get_previous_close_prices(self, tickers: List[str]) -> Dict[str, float | None]:
        """Get the most recent daily close prices for multiple tickers."""
        pass

    @abstractmethod
    async def get_today_opening_prices(self, tickers: List[str]) -> Dict[str, float | None]:
        """Get today's opening prices for multiple tickers."""
        pass

    @abstractmethod
    async def execute_select_sql(self, sql_query: str, params: tuple = ()) -> pd.DataFrame:
        """Execute a direct SELECT SQL query and return results as a DataFrame."""
        pass

    @abstractmethod
    async def execute_raw_sql(self, sql_query: str, params: tuple = ()) -> list[dict[str, Any]]:
        """Execute a raw SQL query (INSERT, UPDATE, DELETE, DDL potentially with RETURNING) 
           and return resulting rows if any, with binary data Base64 encoded."""
        pass

    # ---- Options API (abstract) ----
    @abstractmethod
    async def save_options_data(self, df: pd.DataFrame, ticker: str) -> None:
        """Save options snapshot rows. df expected columns: option_ticker, expiration, strike, type,
        bid, ask, day_close, fmv, price, delta, gamma, theta, vega, implied_volatility, volume, open_interest,
        last_quote_timestamp. The DB layer will add ticker, write_timestamp, and bucketed timestamp for dedup."""
        pass

    @abstractmethod
    async def get_options_data(
        self,
        ticker: str,
        expiration_date: str | None = None,
        start_datetime: str | None = None,
        end_datetime: str | None = None,
        option_tickers: List[str] | None = None,
    ) -> pd.DataFrame:
        """Retrieve options rows filtered by ticker/expiration/date range/option tickers."""
        pass

    @abstractmethod
    async def get_latest_options_data(
        self,
        ticker: str,
        expiration_date: str | None = None,
        option_tickers: List[str] | None = None,
    ) -> pd.DataFrame:
        """Retrieve latest bucketed snapshot per option_ticker for a ticker (and optional expiration filter)."""
        pass

    @abstractmethod
    async def get_option_price_feature(self, ticker: str, option_ticker: str) -> dict[str, Any] | None:
        """Return latest record with price,bid,ask,day_close,fmv for a specific option ticker."""
        pass


    # ---- Financial Info Storage API (abstract) ----
    @abstractmethod
    async def save_financial_info(self, ticker: str, financial_data: dict) -> None:
        """Save financial ratios data to the database."""
        pass

    @abstractmethod
    async def get_financial_info(self, ticker: str, start_date: str | None = None, end_date: str | None = None) -> pd.DataFrame:
        """Retrieve financial info data from the database."""
        pass

    async def _get_historical_data(
        self,
        ticker: str,
        min_date_val: pd.Timestamp,
        max_date_val: pd.Timestamp,
        df_copy: pd.DataFrame,
        interval: str,
        ma_periods: List[int] = None,
        ema_periods: List[int] = None,
        date_col: str = "datetime",
        conn=None,
    ) -> pd.DataFrame:
        # Get historical data to ensure we have enough data for MA/EMA calculations
        max_period = max(
            max(ma_periods) if ma_periods else [0],
            max(ema_periods) if ema_periods else [0],
        )
        if max_period > 0:
            # Get historical data from before the new data range
            historical_start = (
                min_date_val - pd.Timedelta(days=max_period * 2)
            ).strftime("%Y-%m-%d")
            historical_end = (min_date_val - pd.Timedelta(days=1)).strftime("%Y-%m-%d")

            historical_df = await self.get_stock_data(
                ticker, historical_start, historical_end, interval, conn
            )

            if not historical_df.empty:
                # Combine historical data with new data for calculation
                historical_df.reset_index(inplace=True)
                historical_df.columns = [col.lower() for col in historical_df.columns]

                # Ensure consistent timezone handling
                if isinstance(historical_df[date_col].dtype, pd.DatetimeTZDtype):
                    historical_df[date_col] = historical_df[date_col].dt.tz_localize(None)
                if isinstance(df_copy[date_col].dtype, pd.DatetimeTZDtype):
                    df_copy[date_col] = df_copy[date_col].dt.tz_localize(None)

                # Ensure both DataFrames have the same columns and data types
                common_cols = list(set(historical_df.columns) & set(df_copy.columns))
                
                # Convert both DataFrames to have the same dtypes for common columns
                for col in common_cols:
                    if col in historical_df.columns and col in df_copy.columns:
                        # Use the dtype from df_copy as the target
                        target_dtype = df_copy[col].dtype
                        historical_df[col] = historical_df[col].astype(target_dtype)
                
                # Select only common columns
                historical_df = historical_df[common_cols].copy()
                df_copy = df_copy[common_cols].copy()

                # Ensure both DataFrames are not empty
                if not historical_df.empty and not df_copy.empty:
                    try:
                        # Combine datasets
                        combined_df = pd.concat([historical_df, df_copy], ignore_index=True)
                        combined_df = combined_df.sort_values(date_col)
                        combined_df = combined_df.drop_duplicates(
                            subset=[date_col], keep="last"
                        )
                    except Exception as e:
                        print(f"Error concatenating DataFrames for {ticker}: {str(e)}")
                        print(f"Historical DataFrame shape: {historical_df.shape}")
                        print(f"New DataFrame shape: {df_copy.shape}")
                        print(f"Historical DataFrame columns: {historical_df.columns.tolist()}")
                        print(f"New DataFrame columns: {df_copy.columns.tolist()}")
                        # Fall back to using just the new data
                        combined_df = df_copy.copy()
                else:
                    combined_df = df_copy.copy()
            else:
                combined_df = df_copy.copy()
        else:
            combined_df = df_copy.copy()

        # Prepare data for MA/EMA calculation
        records_for_calculation = []
        for _, row in combined_df.iterrows():
            # Check if the date is NaT before calling strftime
            if pd.isna(row[date_col]):
                print(f"Warning: Skipping row with NaT date for {ticker}")
                continue
                
            record = {
                "date": row[date_col].strftime("%Y-%m-%d"),
                "price": row.get("close", 0),
            }
            records_for_calculation.append(record)

        # Calculate moving averages
        for period in ma_periods:
            records_for_calculation = calculate_moving_average(
                ticker, records_for_calculation, period, "price"
            )

        # Calculate exponential moving averages
        for period in ema_periods:
            records_for_calculation = calculate_exponential_moving_average(
                ticker, records_for_calculation, period, "price"
            )

        # Create a new DataFrame for the results
        result_df = df_copy.copy()
        
        # Add MA and EMA values back to result_df for the new data only
        for i, row in result_df.iterrows():
            # Check if the date is NaT before calling strftime
            if pd.isna(row[date_col]):
                print(f"Warning: Skipping row with NaT date for {ticker} in result processing")
                continue
                
            row_date = row[date_col].strftime("%Y-%m-%d")
            for calc_record in records_for_calculation:
                if calc_record["date"] == row_date:
                    # Add MA values
                    for period in ma_periods:
                        ma_key = f"ma_{period}"
                        if ma_key in calc_record:
                            result_df.loc[i, ma_key] = calc_record[ma_key]

                    # Add EMA values
                    for period in ema_periods:
                        ema_key = f"ema_{period}"
                        if ema_key in calc_record:
                            result_df.loc[i, ema_key] = calc_record[ema_key]
                    break
        return result_df


class StockDBSQLite(StockDBBase):
    """
    A class to manage stock data storage and retrieval in an SQLite database.
    """
    def __init__(self, db_path: str = get_default_db_path("db"), logger: logging.Logger = None) -> None:
        super().__init__(db_path, logger)
        self.db_path = db_path
        self._init_db()

    def _init_db(self) -> None:
        """Initialize the SQLite database with required tables if they don't exist."""
        with sqlite3.connect(self.db_path) as conn:
            cursor = conn.cursor()

            cursor.execute(
                """
                CREATE TABLE IF NOT EXISTS daily_prices (
                    ticker TEXT,
                    date DATE,
                    open REAL,
                    high REAL,
                    low REAL,
                    close REAL,
                    volume INTEGER,
                    ma_10 REAL,
                    ma_50 REAL,
                    ma_100 REAL,
                    ma_200 REAL,
                    ema_8 REAL,
                    ema_21 REAL,
                    ema_34 REAL,
                    ema_55 REAL,
                    ema_89 REAL,
                    write_timestamp DATETIME DEFAULT (DATETIME('now')),
                    PRIMARY KEY (ticker, date)
                )
            """
            )

            cursor.execute('''
                CREATE TABLE IF NOT EXISTS hourly_prices (
                    ticker TEXT,
                    datetime DATETIME, -- Stored as YYYY-MM-DD HH:MM:SS
                    open REAL,
                    high REAL,
                    low REAL,
                    close REAL,
                    volume INTEGER,
                    write_timestamp DATETIME DEFAULT (DATETIME('now')),
                    PRIMARY KEY (ticker, datetime)
                )
            ''')

            cursor.execute('''
                CREATE TABLE IF NOT EXISTS realtime_data (
                    ticker TEXT,
                    timestamp DATETIME, -- Stored as YYYY-MM-DD HH:MM:SS.ffffff
                    type TEXT, -- 'quote' or 'trade'
                    price REAL, 
                    size INTEGER,
                    ask_price REAL, -- Nullable, for quotes
                    ask_size INTEGER, -- Nullable, for quotes
                    write_timestamp DATETIME DEFAULT (DATETIME('now')), -- When the data was written to DB
                    PRIMARY KEY (ticker, timestamp, type)
                )
            ''')
            
            # Add write_timestamp column to existing table if it doesn't exist
            cursor.execute("PRAGMA table_info(realtime_data)")
            existing_columns = {row[1] for row in cursor.fetchall()}
            if 'write_timestamp' not in existing_columns:
                # SQLite doesn't allow non-constant defaults in ALTER TABLE, so add without default first
                cursor.execute("ALTER TABLE realtime_data ADD COLUMN write_timestamp DATETIME")
                # Update existing rows to have write_timestamp = timestamp
                cursor.execute("UPDATE realtime_data SET write_timestamp = timestamp WHERE write_timestamp IS NULL")

            # Add MA and EMA columns to existing daily_prices table if they don't exist
            self._add_ma_ema_columns_if_needed(cursor)
            conn.commit()

    def _add_ma_ema_columns_if_needed(self, cursor) -> None:
        """Add MA and EMA columns to daily_prices table if they don't exist."""
        # Get existing columns
        cursor.execute("PRAGMA table_info(daily_prices)")
        existing_columns = {row[1] for row in cursor.fetchall()}

        # Default MA and EMA columns to add
        ma_columns = ["ma_10", "ma_50", "ma_100", "ma_200"]
        ema_columns = ["ema_8", "ema_21", "ema_34", "ema_55", "ema_89"]

        # Add missing MA columns
        for col in ma_columns:
            if col not in existing_columns:
                cursor.execute(f"ALTER TABLE daily_prices ADD COLUMN {col} REAL")

        # Add missing EMA columns
        for col in ema_columns:
            if col not in existing_columns:
                cursor.execute(f"ALTER TABLE daily_prices ADD COLUMN {col} REAL")

    async def save_stock_data(
        self,
        df: pd.DataFrame,
        ticker: str,
        interval: str = "daily",
        ma_periods: List[int] = None,
        ema_periods: List[int] = None,
        on_duplicate: str = "ignore",
    ) -> None:
        """Save aggregated (daily/hourly) stock data to the SQLite database."""
        # Set default periods
        if ma_periods is None:
            ma_periods = [10, 50, 100, 200]
        if ema_periods is None:
            ema_periods = [8, 21, 34, 55, 89]

        with sqlite3.connect(self.db_path) as conn:
            df_copy = df.copy()
            if df_copy.empty:
                # print(f"Empty DataFrame provided for {ticker} ({interval}). Skipping DB save.")
                return
            df_copy.reset_index(inplace=True)

            df_copy.columns = [col.lower() for col in df_copy.columns]
            df_copy['ticker'] = ticker

            table = 'daily_prices' if interval == 'daily' else 'hourly_prices'
            date_col = 'date' if interval == 'daily' else 'datetime'
            if 'index' in df_copy.columns and date_col not in df_copy.columns:
                df_copy.rename(columns={'index': date_col}, inplace=True)
            # Add write_timestamp column with current UTC time
            from datetime import datetime, timezone as _tz
            df_copy['write_timestamp'] = datetime.now(_tz.utc)

            # Ensure table has write_timestamp column
            try:
                with conn:
                    conn.execute(f"ALTER TABLE {table} ADD COLUMN write_timestamp TIMESTAMP")
            except Exception:
                pass

            required_cols = ['ticker', date_col, 'open', 'high', 'low', 'close', 'volume', 'write_timestamp']
            df_copy = df_copy[[col for col in required_cols if col in df_copy.columns]]

            if date_col not in df_copy.columns:
                print(f"Warning: Date column '{date_col}' not found in DataFrame for {ticker} ({interval}). Skipping DB save.")
                return

            df_copy[date_col] = pd.to_datetime(df_copy[date_col])
            
            # Remove rows with NaT dates
            initial_count = len(df_copy)
            df_copy = df_copy.dropna(subset=[date_col])
            if len(df_copy) < initial_count:
                print(f"Warning: Removed {initial_count - len(df_copy)} rows with NaT dates for {ticker} ({interval})")
            
            if df_copy.empty:
                print(f"Warning: No valid data remaining for {ticker} ({interval}) after removing NaT dates. Skipping DB save.")
                return
            
            min_date_val = df_copy[date_col].min()
            max_date_val = df_copy[date_col].max()

            if pd.isna(min_date_val) or pd.isna(max_date_val):
                print(f"Warning: Min/max date is NaT for {ticker} ({interval}). Skipping DB save for this batch.")
                return

            # Calculate MA and EMA for daily data only
            if interval == "daily":
                df_copy = await self._get_historical_data(
                    ticker,
                    min_date_val,
                    max_date_val,
                    df_copy,
                    interval,
                    ma_periods,
                    ema_periods,
                    date_col,
                    conn,
                )

            date_format_str = '%Y-%m-%d' if interval == 'daily' else '%Y-%m-%d %H:%M:%S'
            min_date_str = min_date_val.strftime(date_format_str)
            max_date_str = max_date_val.strftime(date_format_str)

            cursor = conn.cursor()
            
            # For hourly data, we need to be more careful with the datetime format
            # Delete existing data in the range to avoid UNIQUE constraint violations
            if interval == 'hourly':
                # First, let's see what's actually in the database for this range
                cursor.execute(f'''
                    SELECT COUNT(*) FROM {table} 
                    WHERE ticker = ? 
                    AND {date_col} >= ? 
                    AND {date_col} <= ?
                ''', (ticker, min_date_str, max_date_str))
                existing_count = cursor.fetchone()[0]
                print(f"Found {existing_count} existing {interval} records for {ticker} in range {min_date_str} to {max_date_str}")
                
                # Delete existing data in the range
                cursor.execute(f'''
                    DELETE FROM {table} 
                    WHERE ticker = ? 
                    AND {date_col} >= ? 
                    AND {date_col} <= ?
                ''', (ticker, min_date_str, max_date_str))
                deleted_count = cursor.rowcount
                print(f"Deleted {deleted_count} existing {interval} records for {ticker}")
                
            else:
                # Daily data uses simple date format
                cursor.execute(f'''
                    DELETE FROM {table} 
                    WHERE ticker = ? 
                    AND {date_col} BETWEEN ? AND ?
                ''', (ticker, min_date_str, max_date_str))

            df_copy[date_col] = df_copy[date_col].dt.strftime(date_format_str)
            
            # Check for duplicates in the DataFrame before insertion
            duplicate_check = df_copy.duplicated(subset=['ticker', date_col], keep=False)
            if duplicate_check.any():
                print(f"Warning: Found {duplicate_check.sum()} duplicate rows in {ticker} {interval} data. Removing duplicates...")
                df_copy = df_copy.drop_duplicates(subset=['ticker', date_col], keep='last')
                print(f"After removing duplicates: {len(df_copy)} rows remaining")
            
            df_copy.to_sql(table, conn, if_exists='append', index=False)

    async def _get_stock_data(
        self,
        conn,
        ticker: str,
        start_date: str | None = None,
        end_date: str | None = None,
        interval: str = "daily",
    ) -> pd.DataFrame:
        if conn is None:
            return None
        else:
            table = 'daily_prices' if interval == 'daily' else 'hourly_prices'
            date_col_name = 'date' if interval == 'daily' else 'datetime' # Name of column in DB

            query = f"SELECT * FROM {table} WHERE ticker = ?"
            params: list[str | None] = [ticker]

            if start_date:
                query += f" AND {date_col_name} >= ?"
                params.append(start_date)
            if end_date:
                query += f" AND {date_col_name} <= ?"
                params.append(end_date)

            query += f" ORDER BY {date_col_name}"

            df = pd.read_sql_query(query, conn, params=params) # type: ignore

        if not df.empty:
            df[date_col_name] = pd.to_datetime(df[date_col_name], errors='coerce')
            df.set_index(date_col_name, inplace=True)
            df = df[df.index.notna()]
        return df

    async def get_stock_data(
        self,
        ticker: str,
        start_date: str | None = None,
        end_date: str | None = None,
        interval: str = "daily",
        conn=None,
    ) -> pd.DataFrame:
        df = None
        if conn is None:
            with sqlite3.connect(self.db_path) as conn:
                df = await self._get_stock_data(
                    conn, ticker, start_date, end_date, interval
                )
        else:
            df = await self._get_stock_data(
                conn, ticker, start_date, end_date, interval
            )
        return df

    async def save_realtime_data(self, df: pd.DataFrame, ticker: str, data_type: str = "quote", on_duplicate: str = "ignore") -> None:
        """Save realtime (tick) stock data to the SQLite database."""
        with sqlite3.connect(self.db_path) as conn:
            df_copy = df.copy()
            if df_copy.empty:
                # print(f"Empty DataFrame provided for realtime data of {ticker}. Skipping DB save.")
                return
            df_copy.reset_index(inplace=True)
            df_copy.columns = [col.lower() for col in df_copy.columns]
            df_copy['ticker'] = ticker
            df_copy['type'] = data_type

            # Standardize column names; expecting 'timestamp', 'price', 'volume' from input df index or columns
            # If index was named, it's now a column. If unnamed, it was 'index'.
            if 'timestamp' not in df_copy.columns and 'index' in df_copy.columns:
                df_copy.rename(columns={'index': 'timestamp'}, inplace=True)

            required_cols = ['ticker', 'timestamp', 'type', 'price', 'size']
            df_copy = df_copy[[col for col in required_cols if col in df_copy.columns]]

            if 'timestamp' not in df_copy.columns or 'price' not in df_copy.columns or 'size' not in df_copy.columns:
                print(f"Warning: Missing required columns (timestamp, price, size) for realtime data of {ticker}. Skipping DB save.")
                return

            df_copy['timestamp'] = pd.to_datetime(df_copy['timestamp'])
            min_ts_val = df_copy['timestamp'].min()
            max_ts_val = df_copy['timestamp'].max()

            if pd.isna(min_ts_val) or pd.isna(max_ts_val):
                print(f"Warning: Min/max timestamp is NaT for realtime data of {ticker}. Skipping DB save.")
                return

            # Add write_timestamp column if not already present
            if 'write_timestamp' not in df_copy.columns:
                current_time = datetime.now(timezone.utc)
                df_copy['write_timestamp'] = current_time

            # SQLite DATETIME stores up to milliseconds if string is formatted that way
            ts_format_str = '%Y-%m-%d %H:%M:%S.%f' 
            min_ts_str = min_ts_val.strftime(ts_format_str)
            max_ts_str = max_ts_val.strftime(ts_format_str)

            cursor = conn.cursor()
            cursor.execute('''
                DELETE FROM realtime_data 
                WHERE ticker = ? 
                AND type = ?
                AND timestamp BETWEEN ? AND ?
            ''', (ticker, data_type, min_ts_str, max_ts_str))

            df_copy['timestamp'] = df_copy['timestamp'].dt.strftime(ts_format_str)
            df_copy['write_timestamp'] = df_copy['write_timestamp'].dt.strftime(ts_format_str)
            df_copy.to_sql('realtime_data', conn, if_exists='append', index=False)

    async def get_realtime_data(self, ticker: str, start_datetime: str | None = None, end_datetime: str | None = None, data_type: str = "quote") -> pd.DataFrame:
        """Retrieve realtime (tick) stock data from the SQLite database."""
        with sqlite3.connect(self.db_path) as conn:
            query = "SELECT * FROM realtime_data WHERE ticker = ? AND type = ?"
            params: list[str | None] = [ticker, data_type]

            if start_datetime:
                query += " AND timestamp >= ?"
                params.append(start_datetime) # Expects 'YYYY-MM-DD HH:MM:SS.ffffff'
            if end_datetime:
                query += " AND timestamp <= ?"
                params.append(end_datetime) # Expects 'YYYY-MM-DD HH:MM:SS.ffffff'

            query += " ORDER BY timestamp"
            df = pd.read_sql_query(query, conn, params=params) # type: ignore

        if not df.empty:
            df['timestamp'] = pd.to_datetime(df['timestamp'], errors='coerce')
            # Ensure write_timestamp is also converted to datetime
            if 'write_timestamp' in df.columns:
                df['write_timestamp'] = pd.to_datetime(df['write_timestamp'], errors='coerce')
            df.set_index('timestamp', inplace=True)
            df = df[df.index.notna()]
        return df

    async def get_latest_price(self, ticker: str, use_market_time: bool = True) -> float | None:
        """Get the most recent price for a ticker (realtime -> hourly -> daily)."""
        with sqlite3.connect(self.db_path) as conn:
            cursor = conn.cursor()
            latest_price = None

            # 1. Try realtime_data
            try:
                cursor.execute("SELECT price FROM realtime_data WHERE ticker = ? AND type = 'quote' ORDER BY timestamp DESC LIMIT 1", (ticker,))
                row = cursor.fetchone()
                if row: latest_price = row[0]
            except sqlite3.Error as e:
                print(f"SQLite error (realtime_data for {ticker}): {e}")

            # 2. Try hourly_prices if no realtime found
            if latest_price is None:
                try:
                    cursor.execute("SELECT close FROM hourly_prices WHERE ticker = ? ORDER BY datetime DESC LIMIT 1", (ticker,))
                    row = cursor.fetchone()
                    if row: latest_price = row[0]
                except sqlite3.Error as e:
                    print(f"SQLite error (hourly_prices for {ticker}): {e}")

            # 3. Try daily_prices if no hourly found
            if latest_price is None:
                try:
                    cursor.execute("SELECT close FROM daily_prices WHERE ticker = ? ORDER BY date DESC LIMIT 1", (ticker,))
                    row = cursor.fetchone()
                    if row: latest_price = row[0]
                except sqlite3.Error as e:
                    print(f"SQLite error (daily_prices for {ticker}): {e}")

        return latest_price

    async def get_latest_prices(self, tickers: List[str], use_market_time: bool = True) -> Dict[str, float | None]:
        """Get the most recent prices for multiple tickers (realtime -> hourly -> daily)."""
        result = {}
        
        with sqlite3.connect(self.db_path) as conn:
            cursor = conn.cursor()
            
            for ticker in tickers:
                latest_price = None

                # 1. Try realtime_data
                try:
                    cursor.execute("SELECT price FROM realtime_data WHERE ticker = ? AND type = 'quote' ORDER BY timestamp DESC LIMIT 1", (ticker,))
                    row = cursor.fetchone()
                    if row: latest_price = row[0]
                except sqlite3.Error as e:
                    print(f"SQLite error (realtime_data for {ticker}): {e}")

                # 2. Try hourly_prices if no realtime found
                if latest_price is None:
                    try:
                        cursor.execute("SELECT close FROM hourly_prices WHERE ticker = ? ORDER BY datetime DESC LIMIT 1", (ticker,))
                        row = cursor.fetchone()
                        if row: latest_price = row[0]
                    except sqlite3.Error as e:
                        print(f"SQLite error (hourly_prices for {ticker}): {e}")

                # 3. Try daily_prices if no hourly found
                if latest_price is None:
                    try:
                        cursor.execute("SELECT close FROM daily_prices WHERE ticker = ? ORDER BY date DESC LIMIT 1", (ticker,))
                        row = cursor.fetchone()
                        if row: latest_price = row[0]
                    except sqlite3.Error as e:
                        print(f"SQLite error (daily_prices for {ticker}): {e}")

                result[ticker] = latest_price
        
        return result

    async def get_previous_close_prices(self, tickers: List[str]) -> Dict[str, float | None]:
        """Get the most recent daily close prices for multiple tickers, excluding today's data."""
        result = {}
        
        with sqlite3.connect(self.db_path) as conn:
            cursor = conn.cursor()
            
            # Get today's date in EST timezone (market timezone)
            import pytz
            today = datetime.now(pytz.timezone('US/Eastern')).date()
            
            for ticker in tickers:
                latest_close = None
                try:
                    # Get the most recent close price that is NOT from today
                    cursor.execute("SELECT close FROM daily_prices WHERE ticker = ? AND date < ? ORDER BY date DESC LIMIT 1", (ticker, today))
                    row = cursor.fetchone()
                    if row: 
                        latest_close = row[0]
                    else:
                        # Fallback: if no previous day data, get the most recent available
                        cursor.execute("SELECT close FROM daily_prices WHERE ticker = ? ORDER BY date DESC LIMIT 1", (ticker,))
                        row = cursor.fetchone()
                        if row: 
                            latest_close = row[0]
                except sqlite3.Error as e:
                    print(f"SQLite error (daily_prices for {ticker}): {e}")
                
                result[ticker] = latest_close
        
        return result

    async def get_today_opening_prices(self, tickers: List[str]) -> Dict[str, float | None]:
        """Get today's opening prices for multiple tickers from daily_prices."""
        result = {}
        
        with sqlite3.connect(self.db_path) as conn:
            cursor = conn.cursor()
            
            # Get today's date in EST timezone (market timezone)
            import pytz
            today = datetime.now(pytz.timezone('US/Eastern')).date()
            
            for ticker in tickers:
                opening_price = None
                try:
                    # Get today's opening price
                    cursor.execute("SELECT open FROM daily_prices WHERE ticker = ? AND date = ? ORDER BY date DESC LIMIT 1", (ticker, today))
                    row = cursor.fetchone()
                    if row: 
                        opening_price = row[0]
                    else:
                        # If no today data found, might not have market open data yet
                        pass
                except sqlite3.Error as e:
                    print(f"SQLite error (daily_prices for {ticker}): {e}")
                
                result[ticker] = opening_price
        
        return result

    async def execute_select_sql(self, sql_query: str, params: tuple = ()) -> pd.DataFrame:
        """Execute a direct SELECT SQL query on SQLite and return results as a DataFrame."""        
        def _run_sync():
            with sqlite3.connect(self.db_path) as conn:
                df = pd.read_sql_query(sql_query, conn, params=params)
            return df
        return await asyncio.get_event_loop().run_in_executor(None, _run_sync)

    async def execute_raw_sql(self, sql_query: str, params: tuple = ()) -> list[dict[str, Any]]:
        """Execute a raw SQL query on SQLite. If it returns data (e.g., RETURNING clause),
           that data is returned with binary fields Base64 encoded. Otherwise, an empty list is returned."""
        def _run_sync() -> list[dict[str, Any]]:
            with sqlite3.connect(self.db_path) as conn:
                cursor = conn.cursor()
                cursor.execute(sql_query, params)

                results = []
                if cursor.description: # Check if the query was meant to return data
                    column_names = [desc[0] for desc in cursor.description]
                    rows = cursor.fetchall()
                    for row in rows:
                        record = {}
                        for i, value in enumerate(row):
                            if isinstance(value, bytes):
                                record[column_names[i]] = base64.b64encode(value).decode('utf-8')
                            else:
                                record[column_names[i]] = value
                        results.append(record)
                conn.commit() # Commit changes regardless of RETURNING clause
                # Note: cursor.rowcount would give affected rows for DML without RETURNING.
                # Current design returns data rows if available, otherwise empty list for this path.
                return results
        return await asyncio.get_event_loop().run_in_executor(None, _run_sync)

    # ---- Options API (stub implementations) ----
    async def save_options_data(self, df: pd.DataFrame, ticker: str) -> None:
        """Save options snapshot rows to SQLite (not implemented)."""
        self.logger.warning("Options data storage not implemented for SQLite")
        pass

    async def get_options_data(
        self,
        ticker: str,
        expiration_date: str | None = None,
        start_datetime: str | None = None,
        end_datetime: str | None = None,
        option_tickers: List[str] | None = None,
    ) -> pd.DataFrame:
        """Retrieve options data from SQLite (not implemented)."""
        self.logger.warning("Options data retrieval not implemented for SQLite")
        return pd.DataFrame()

    async def get_latest_options_data(
        self,
        ticker: str,
        expiration_date: str | None = None,
        option_tickers: List[str] | None = None,
    ) -> pd.DataFrame:
        """Retrieve latest options data from SQLite (not implemented)."""
        self.logger.warning("Latest options data retrieval not implemented for SQLite")
        return pd.DataFrame()

    async def get_option_price_feature(self, ticker: str, option_ticker: str) -> dict[str, Any] | None:
        """Get option price feature from SQLite (not implemented)."""
        self.logger.warning("Option price feature retrieval not implemented for SQLite")
        return None

    # ---- Financial Info API ----
    async def save_financial_info(self, ticker: str, financial_data: dict) -> None:
        """Save financial ratios data to SQLite (not implemented)."""
        self.logger.warning("Financial info storage not implemented for SQLite")
        pass

    async def get_financial_info(self, ticker: str, start_date: str | None = None, end_date: str | None = None) -> pd.DataFrame:
        """Retrieve financial info data from SQLite (not implemented)."""
        self.logger.warning("Financial info retrieval not implemented for SQLite")
        return pd.DataFrame()

class StockDBDuckDB(StockDBBase):
    """
    A class to manage stock data storage and retrieval in a DuckDB database.
    """
    def __init__(self, db_path: str = get_default_db_path("duckdb"), logger: logging.Logger = None) -> None:
        super().__init__(db_path, logger)
        self.db_path = db_path
        self._init_db()

    def _init_db(self) -> None:
        """Initialize the DuckDB database with required tables if they don't exist."""
        with duckdb.connect(database=self.db_path, read_only=False) as conn:
            conn.execute(
                """
                CREATE TABLE IF NOT EXISTS daily_prices (
                    ticker VARCHAR,
                    date DATE,
                    open DOUBLE,
                    high DOUBLE,
                    low DOUBLE,
                    close DOUBLE,
                    volume BIGINT,
                    ma_10 DOUBLE,
                    ma_50 DOUBLE,
                    ma_100 DOUBLE,
                    ma_200 DOUBLE,
                    ema_8 DOUBLE,
                    ema_21 DOUBLE,
                    ema_34 DOUBLE,
                    ema_55 DOUBLE,
                    ema_89 DOUBLE,
                    write_timestamp TIMESTAMP DEFAULT NOW(),
                    PRIMARY KEY (ticker, date)
                )
            """
            )

            conn.execute('''
                CREATE TABLE IF NOT EXISTS hourly_prices (
                    ticker VARCHAR,
                    datetime TIMESTAMP,
                    open DOUBLE,
                    high DOUBLE,
                    low DOUBLE,
                    close DOUBLE,
                    volume BIGINT,
                    write_timestamp TIMESTAMP DEFAULT NOW(),
                    PRIMARY KEY (ticker, datetime)
                )
            ''')
            conn.execute('''
                CREATE TABLE IF NOT EXISTS realtime_data (
                    ticker VARCHAR, timestamp TIMESTAMP, type VARCHAR, price DOUBLE, size BIGINT,
                    ask_price DOUBLE, ask_size BIGINT, write_timestamp TIMESTAMP DEFAULT NOW(),
                    PRIMARY KEY (ticker, timestamp, type)
                )
            ''')
            
            # Add write_timestamp column to existing table if it doesn't exist
            try:
                result = conn.execute("DESCRIBE realtime_data").fetchall()
                existing_columns = {row[0] for row in result}
                if 'write_timestamp' not in existing_columns:
                    conn.execute("ALTER TABLE realtime_data ADD COLUMN write_timestamp TIMESTAMP DEFAULT NOW()")
                    # Update existing rows to have write_timestamp = timestamp
                    conn.execute("UPDATE realtime_data SET write_timestamp = timestamp WHERE write_timestamp IS NULL")
            except Exception as e:
                # Table might not exist yet, which is fine
                pass

            # Add MA and EMA columns to existing daily_prices table if they don't exist
            self._add_ma_ema_columns_if_needed_duckdb(conn)

    def _add_ma_ema_columns_if_needed_duckdb(self, conn) -> None:
        """Add MA and EMA columns to daily_prices table if they don't exist in DuckDB."""
        try:
            # Get existing columns
            result = conn.execute("DESCRIBE daily_prices").fetchall()
            existing_columns = {row[0] for row in result}

            # Default MA and EMA columns to add
            ma_columns = ["ma_10", "ma_50", "ma_100", "ma_200"]
            ema_columns = ["ema_8", "ema_21", "ema_34", "ema_55", "ema_89"]

            # Add missing MA columns
            for col in ma_columns:
                if col not in existing_columns:
                    conn.execute(f"ALTER TABLE daily_prices ADD COLUMN {col} DOUBLE")

            # Add missing EMA columns
            for col in ema_columns:
                if col not in existing_columns:
                    conn.execute(f"ALTER TABLE daily_prices ADD COLUMN {col} DOUBLE")
        except Exception as e:
            # Table might not exist yet, which is fine
            pass

    async def save_stock_data(
        self,
        df: pd.DataFrame,
        ticker: str,
        interval: str = "daily",
        ma_periods: List[int] = None,
        ema_periods: List[int] = None,
        on_duplicate: str = "ignore",
    ) -> None:
        """Save aggregated (daily/hourly) stock data to the DuckDB database."""
        # Set default periods
        if ma_periods is None:
            ma_periods = [10, 50, 100, 200]
        if ema_periods is None:
            ema_periods = [8, 21, 34, 55, 89]

        with duckdb.connect(database=self.db_path, read_only=False) as conn:
            df_copy = df.copy()
            if df_copy.empty:
                # print(f"Empty DataFrame provided for {ticker} ({interval}). Skipping DB save.")
                return
            df_copy.reset_index(inplace=True)
            df_copy.columns = [col.lower() for col in df_copy.columns]
            df_copy['ticker'] = ticker

            date_col = 'date' if interval == 'daily' else 'datetime'
            table = 'daily_prices' if interval == 'daily' else 'hourly_prices'

            if 'index' in df_copy.columns and date_col not in df_copy.columns:
                df_copy.rename(columns={"index": date_col}, inplace=True)

            # Add write_timestamp column with current UTC time
            from datetime import datetime, timezone as _tz
            df_copy['write_timestamp'] = datetime.now(_tz.utc)

            # Ensure table has write_timestamp column
            try:
                conn.execute(f"ALTER TABLE {table} ADD COLUMN write_timestamp TIMESTAMP")
            except Exception:
                pass

            required_cols = ['ticker', date_col, 'open', 'high', 'low', 'close', 'volume', 'write_timestamp']
            df_copy = df_copy[[col for col in required_cols if col in df_copy.columns]]

            if date_col not in df_copy.columns:
                print(f"Warning: Date column '{date_col}' not found in DataFrame for {ticker} ({interval}). Skipping.")
                return

            df_copy[date_col] = pd.to_datetime(df_copy[date_col])
            min_date_val = df_copy[date_col].min()
            max_date_val = df_copy[date_col].max()

            if pd.isna(min_date_val) or pd.isna(max_date_val):
                print(f"Warning: Min/max date is NaT for {ticker} ({interval}). Skipping DB save.")
                return

            # Calculate MA and EMA for daily data only
            if interval == "daily":
                df_copy = await self._get_historical_data(
                    ticker,
                    min_date_val,
                    max_date_val,
                    df_copy,
                    interval,
                    ma_periods,
                    ema_periods,
                    date_col,
                    conn,
                )

            conn.execute(f"DELETE FROM {table} WHERE ticker = ? AND {date_col} BETWEEN ? AND ?", 
                         (ticker, min_date_val, max_date_val))
            try:
                conn.register('df_to_insert', df_copy)
                cols_str = ", ".join([f'"{col}"' for col in df_copy.columns]) # Ensure quoting for safety
                conn.execute(f"INSERT INTO {table} ({cols_str}) SELECT {cols_str} FROM df_to_insert")
            except Exception as e:
                print(f"Error saving aggregated to DuckDB for {ticker} ({interval}): {e}")

    async def get_stock_data(
        self,
        ticker: str,
        start_date: str | None = None,
        end_date: str | None = None,
        interval: str = "daily",
        conn=None,
    ) -> pd.DataFrame:
        def _execute_query(connection):
            table = 'daily_prices' if interval == 'daily' else 'hourly_prices'
            date_col_name = 'date' if interval == 'daily' else 'datetime'

            query = f"SELECT * FROM {table} WHERE ticker = ?"
            params: list[str | pd.Timestamp | None] = [ticker]

            if start_date:
                query += f" AND {date_col_name} >= ?"
                params.append(pd.to_datetime(start_date).strftime('%Y-%m-%d' if interval == 'daily' else '%Y-%m-%d %H:%M:%S'))
            if end_date:
                query += f" AND {date_col_name} <= ?"
                params.append(pd.to_datetime(end_date).strftime('%Y-%m-%d' if interval == 'daily' else '%Y-%m-%d %H:%M:%S'))

            query += f" ORDER BY {date_col_name}"
            df = connection.execute(query, parameters=params).fetchdf()  # type: ignore

            if not df.empty:
                df[date_col_name] = pd.to_datetime(df[date_col_name], errors="coerce")
                df.set_index(date_col_name, inplace=True)
                df = df[df.index.notna()]
            return df

        if conn is not None:
            # Use the provided connection
            return _execute_query(conn)
        else:
            # Create a new connection
            with duckdb.connect(database=self.db_path, read_only=True) as new_conn:
                return _execute_query(new_conn)

    async def save_realtime_data(self, df: pd.DataFrame, ticker: str, data_type: str = "quote", on_duplicate: str = "ignore") -> None:
        """Save realtime (tick) stock data to the DuckDB database."""
        with duckdb.connect(database=self.db_path, read_only=False) as conn:
            df_copy = df.copy()
            if df_copy.empty:
                # print(f"Empty DataFrame for realtime data of {ticker}. Skipping DuckDB save.")
                return
            df_copy.reset_index(inplace=True)
            df_copy.columns = [col.lower() for col in df_copy.columns]
            df_copy['ticker'] = ticker
            df_copy['type'] = data_type

            if 'timestamp' not in df_copy.columns and 'index' in df_copy.columns:
                df_copy.rename(columns={'index': 'timestamp'}, inplace=True)

            required_cols = ['ticker', 'timestamp', 'type', 'price', 'size']
            df_copy = df_copy[[col for col in required_cols if col in df_copy.columns]]

            if 'timestamp' not in df_copy.columns or 'price' not in df_copy.columns or 'size' not in df_copy.columns:
                print(f"Warning: Missing required columns for realtime data (DuckDB) of {ticker}. Skipping.")
                return

            df_copy['timestamp'] = pd.to_datetime(df_copy['timestamp']) # Ensure it's datetime64[ns]
            min_ts_val = df_copy['timestamp'].min()
            max_ts_val = df_copy['timestamp'].max()

            if pd.isna(min_ts_val) or pd.isna(max_ts_val):
                print(f"Warning: Min/max timestamp is NaT for realtime data (DuckDB) of {ticker}. Skipping.")
                return

            # Add write_timestamp column if not already present
            if 'write_timestamp' not in df_copy.columns:
                current_time = datetime.now(timezone.utc)
                df_copy['write_timestamp'] = current_time

            conn.execute("DELETE FROM realtime_data WHERE ticker = ? AND type = ? AND timestamp BETWEEN ? AND ?",
                         (ticker, data_type, min_ts_val, max_ts_val))
            try:
                conn.register('df_rt_to_insert', df_copy)
                cols_str = ", ".join([f'"{col}"' for col in df_copy.columns])
                conn.execute(f"INSERT INTO realtime_data ({cols_str}) SELECT {cols_str} FROM df_rt_to_insert")
            except Exception as e:
                print(f"Error saving realtime data to DuckDB for {ticker}: {e}")

    async def get_realtime_data(self, ticker: str, start_datetime: str | None = None, end_datetime: str | None = None, data_type: str = "quote") -> pd.DataFrame:
        """Retrieve realtime (tick) stock data from the DuckDB database."""
        with duckdb.connect(database=self.db_path, read_only=True) as conn:
            query = "SELECT * FROM realtime_data WHERE ticker = ? AND type = ?"
            params: list[str | pd.Timestamp | None] = [ticker, data_type]

            if start_datetime:
                query += " AND timestamp >= ?"
                params.append(pd.to_datetime(start_datetime)) # DuckDB handles datetime objects
            if end_datetime:
                query += " AND timestamp <= ?"
                params.append(pd.to_datetime(end_datetime))

            query += " ORDER BY timestamp"
            df = conn.execute(query, parameters=params).fetchdf() # type: ignore

        if not df.empty:
            df['timestamp'] = pd.to_datetime(df['timestamp'], errors='coerce')
            # Ensure write_timestamp is also converted to datetime
            if 'write_timestamp' in df.columns:
                df['write_timestamp'] = pd.to_datetime(df['write_timestamp'], errors='coerce')
            df.set_index('timestamp', inplace=True)
            df = df[df.index.notna()]
        return df

    async def get_latest_price(self, ticker: str, use_market_time: bool = True) -> float | None:
        """Get the most recent price for a ticker (realtime -> hourly -> daily) from DuckDB."""
        with duckdb.connect(database=self.db_path, read_only=True) as conn:
            latest_price = None
            # 1. Try realtime_data
            try:
                res_rt = conn.execute("SELECT price FROM realtime_data WHERE ticker = ? AND type = 'quote' ORDER BY timestamp DESC LIMIT 1", (ticker,)).fetchone()
                if res_rt: latest_price = res_rt[0]
            except duckdb.Error as e:
                print(f"DuckDB error (realtime_data for {ticker}): {e}")

            # 2. Try hourly_prices
            if latest_price is None:
                try:
                    res_h = conn.execute("SELECT close FROM hourly_prices WHERE ticker = ? ORDER BY datetime DESC LIMIT 1", (ticker,)).fetchone()
                    if res_h: latest_price = res_h[0]
                except duckdb.Error as e:
                    print(f"DuckDB error (hourly_prices for {ticker}): {e}")

            # 3. Try daily_prices
            if latest_price is None:
                try:
                    res_d = conn.execute("SELECT close FROM daily_prices WHERE ticker = ? ORDER BY date DESC LIMIT 1", (ticker,)).fetchone()
                    if res_d: latest_price = res_d[0]
                except duckdb.Error as e:
                    print(f"DuckDB error (daily_prices for {ticker}): {e}")

        return latest_price

    async def get_latest_prices(self, tickers: List[str], use_market_time: bool = True) -> Dict[str, float | None]:
        """Get the most recent prices for multiple tickers (realtime -> hourly -> daily) from DuckDB."""
        result = {}
        
        with duckdb.connect(database=self.db_path, read_only=True) as conn:
            for ticker in tickers:
                latest_price = None
                
                # 1. Try realtime_data
                try:
                    res_rt = conn.execute("SELECT price FROM realtime_data WHERE ticker = ? AND type = 'quote' ORDER BY timestamp DESC LIMIT 1", (ticker,)).fetchone()
                    if res_rt: latest_price = res_rt[0]
                except duckdb.Error as e:
                    print(f"DuckDB error (realtime_data for {ticker}): {e}")

                # 2. Try hourly_prices
                if latest_price is None:
                    try:
                        res_h = conn.execute("SELECT close FROM hourly_prices WHERE ticker = ? ORDER BY datetime DESC LIMIT 1", (ticker,)).fetchone()
                        if res_h: latest_price = res_h[0]
                    except duckdb.Error as e:
                        print(f"DuckDB error (hourly_prices for {ticker}): {e}")

                # 3. Try daily_prices
                if latest_price is None:
                    try:
                        res_d = conn.execute("SELECT close FROM daily_prices WHERE ticker = ? ORDER BY date DESC LIMIT 1", (ticker,)).fetchone()
                        if res_d: latest_price = res_d[0]
                    except duckdb.Error as e:
                        print(f"DuckDB error (daily_prices for {ticker}): {e}")

                result[ticker] = latest_price
        
        return result

    async def get_previous_close_prices(self, tickers: List[str]) -> Dict[str, float | None]:
        """Get the most recent daily close prices for multiple tickers, excluding today's data."""
        result = {}
        
        with duckdb.connect(database=self.db_path, read_only=True) as conn:
            # Get today's date in EST timezone (market timezone)
            import pytz
            today = datetime.now(pytz.timezone('US/Eastern')).date()
            
            for ticker in tickers:
                latest_close = None
                try:
                    # Get the most recent close price that is NOT from today
                    res = conn.execute("SELECT close FROM daily_prices WHERE ticker = ? AND date < ? ORDER BY date DESC LIMIT 1", (ticker, today)).fetchone()
                    if res: 
                        latest_close = res[0]
                    else:
                        # Fallback: if no previous day data, get the most recent available
                        res = conn.execute("SELECT close FROM daily_prices WHERE ticker = ? ORDER BY date DESC LIMIT 1", (ticker,)).fetchone()
                        if res: 
                            latest_close = res[0]
                except duckdb.Error as e:
                    print(f"DuckDB error (daily_prices for {ticker}): {e}")
                
                result[ticker] = latest_close
        
        return result

    async def get_today_opening_prices(self, tickers: List[str]) -> Dict[str, float | None]:
        """Get today's opening prices for multiple tickers from daily_prices."""
        result = {}
        
        with duckdb.connect(database=self.db_path, read_only=True) as conn:
            # Get today's date in EST timezone (market timezone)
            import pytz
            today = datetime.now(pytz.timezone('US/Eastern')).date()
            
            for ticker in tickers:
                opening_price = None
                try:
                    # Get today's opening price
                    res = conn.execute("SELECT open FROM daily_prices WHERE ticker = ? AND date = ? ORDER BY date DESC LIMIT 1", (ticker, today)).fetchone()
                    if res: 
                        opening_price = res[0]
                    else:
                        # If no today data found, might not have market open data yet
                        pass
                except duckdb.Error as e:
                    print(f"DuckDB error (daily_prices for {ticker}): {e}")
                
                result[ticker] = opening_price
        
        return result

    async def execute_select_sql(self, sql_query: str, params: tuple = ()) -> pd.DataFrame:
        """Execute a direct SELECT SQL query on DuckDB and return results as a DataFrame."""
        def _run_sync():
            with duckdb.connect(database=self.db_path, read_only=True) as conn:
                df = conn.execute(sql_query, parameters=list(params) if params else []).fetchdf()
            return df
        return await asyncio.get_event_loop().run_in_executor(None, _run_sync)

    async def execute_raw_sql(self, sql_query: str, params: tuple = ()) -> list[dict[str, Any]]:
        """Execute a raw SQL query on DuckDB. If it returns data (e.g., RETURNING clause),
           that data is returned with binary fields Base64 encoded. Otherwise, an empty list is returned."""
        def _run_sync() -> list[dict[str, Any]]:
            with duckdb.connect(database=self.db_path, read_only=False) as conn:
                rel = conn.execute(sql_query, parameters=list(params) if params else [])
                results = []
                # DuckDB's relation object (rel) might not have a .description like sqlite cursor before fetching.
                # We fetch data first, then check if any rows were returned.
                try:
                    data_rows = rel.fetchall() # Returns list of tuples
                    if data_rows: # If there are rows, there must be columns
                        column_names = [desc[0] for desc in rel.description] # Now description should be available
                        for row in data_rows:
                            record = {}
                            for i, value in enumerate(row):
                                if isinstance(value, bytes):
                                    record[column_names[i]] = base64.b64encode(value).decode('utf-8')
                                else:
                                    record[column_names[i]] = value
                            results.append(record)
                except Exception as e:
                    # This might happen if the query is pure DDL or doesn't produce a result set that can be fetched.
                    # In such cases, we expect no data, so `results` remains empty.
                    # print(f"DuckDB: Note during raw SQL execution for query '{sql_query[:50]}...': {e}")
                    pass # `results` will be empty, which is the intended return for no data output
                return results
        return await asyncio.get_event_loop().run_in_executor(None, _run_sync)

    async def save_financial_info(self, ticker: str, financial_data: dict) -> None:
        """Save financial ratios data to DuckDB (not implemented)."""
        self.logger.warning("Financial info storage not implemented for DuckDB")
        pass

    async def get_financial_info(self, ticker: str, start_date: str | None = None, end_date: str | None = None) -> pd.DataFrame:
        """Retrieve financial info data from DuckDB (not implemented)."""
        self.logger.warning("Financial info retrieval not implemented for DuckDB")
        return pd.DataFrame()

class StockDBClient(StockDBBase):
    """
    Network client that sends database requests to a StockDBServer over a network.
    
    Features:
    - Configurable response timeout (default: 10 seconds)
    - Configurable retry mechanism (default: 10 retries)
    - Random retry intervals to prevent thundering herd (default: 1 second base)
    - Automatic session management with aiohttp
    - Comprehensive error handling and logging
    
    Args:
        server_address: Server address in format "host:port"
        logger: Optional logger instance
        response_timeout: Response timeout in seconds (default: 10.0)
        max_retries: Maximum number of retry attempts (default: 10)
        retry_interval: Base retry interval in seconds (default: 1.0)
    
    Example:
        # Create client with default settings
        client = StockDBClient("localhost:8080")
        
        # Create client with custom timeout and retry settings
        client = StockDBClient("localhost:8080", response_timeout=30.0, max_retries=5, retry_interval=2.0)
        
        # Update settings after initialization
        client.update_connection_settings(response_timeout=15.0, max_retries=8)
    """
    def __init__(self, server_address: str, logger: logging.Logger = None, 
                 response_timeout: float = 10.0, max_retries: int = 10, retry_interval: float = 1.0):
        super().__init__(server_address, logger)
        self.server_url = f"http://{server_address}"
        self.session_manager = StockDBSessionManager()
        self.response_timeout = response_timeout
        self.max_retries = max_retries
        self.retry_interval = retry_interval
        self._session_closed = False  # Track if session has been explicitly closed
        # print(f"StockDBClient initialized, configured for server at {self.server_url}", file=sys.stderr)
        # Timing metrics
        self._timing_enabled = True
        self._timing_start_ts = time.time()
        self._timing_last_report_ts = self._timing_start_ts
        self._timing_lock = asyncio.Lock()
        self._cmd_stats: Dict[str, Dict[str, float | int]] = {}
        # Ensure summary on exit
        atexit.register(self._print_timing_summary_sync)

    def update_connection_settings(self, response_timeout: float = None, max_retries: int = None, retry_interval: float = None) -> None:
        """
        Update connection settings after initialization.
        
        Args:
            response_timeout: New response timeout in seconds
            max_retries: New maximum number of retries
            retry_interval: New retry interval in seconds
        """
        if response_timeout is not None:
            self.response_timeout = response_timeout
        if max_retries is not None:
            self.max_retries = max_retries
        if retry_interval is not None:
            self.retry_interval = retry_interval
        
        self.logger.info(f"Updated connection settings: timeout={self.response_timeout}s, max_retries={self.max_retries}, retry_interval={self.retry_interval}s")

    def get_connection_settings(self) -> Dict[str, Any]:
        """
        Get current connection settings.
        
        Returns:
            Dictionary with current timeout, max_retries, and retry_interval values
        """
        return {
            "response_timeout": self.response_timeout,
            "max_retries": self.max_retries,
            "retry_interval": self.retry_interval
        }

    async def _get_session(self) -> aiohttp.ClientSession:
        return await self.session_manager.get_session()

    async def close_session(self):
        await self.session_manager.close()
        self._session_closed = True
    
    def __del__(self):
        """Cleanup when the object is destroyed."""
        if hasattr(self, 'session_manager') and hasattr(self, '_session_closed'):
            # Only attempt cleanup if session hasn't been explicitly closed
            if not self._session_closed:
                try:
                    import asyncio
                    loop = asyncio.get_event_loop()
                    if loop.is_running():
                        # Schedule cleanup if loop is running
                        loop.create_task(self.session_manager.close())
                    else:
                        # Run cleanup if loop is not running
                        loop.run_until_complete(self.session_manager.close())
                except:
                    # Ignore cleanup errors during destruction
                    pass

    async def __aenter__(self):
        """Async context manager entry."""
        return self

    async def __aexit__(self, exc_type, exc_val, exc_tb):
        """Async context manager exit with proper cleanup."""
        await self.close_session()

    def _init_db(self) -> None:
        # Client does not initialize DB; server handles it.
        pass

    async def _make_request(self, command: str, params: dict) -> dict:
        session = await self._get_session()
        payload = {"command": command, "params": params}
        
        # Retry logic with random backoff
        for attempt in range(self.max_retries):
            try:
                t0 = time.time()
                async with session.post(f"{self.server_url}/db_command", json=payload, timeout=self.response_timeout) as response:
                    response.raise_for_status()
                    data = await response.json()
                    await self._record_timing(command, time.time() - t0, success=True)
                    await self._maybe_periodic_report()
                    return data
                    
            except (aiohttp.ClientError, asyncio.TimeoutError) as e:
                if attempt < self.max_retries - 1:
                    # Random delay between retry_interval/2 and retry_interval*1.5 seconds
                    import random
                    delay = random.uniform(self.retry_interval * 0.5, self.retry_interval * 1.5)
                    
                    # Provide specific error messages for different error types
                    if isinstance(e, asyncio.TimeoutError):
                        error_msg = f"Request timeout after {self.response_timeout}s"
                    else:
                        error_msg = str(e)
                    
                    self.logger.warning(f"StockDBClient attempt {attempt + 1}/{self.max_retries} failed for command '{command}': {error_msg}. Retrying in {delay:.2f}s...")
                    await self._record_timing(command, time.time() - t0, success=False)
                    await self._maybe_periodic_report()
                    await asyncio.sleep(delay)
                    continue
                else:
                    # Final attempt failed
                    if isinstance(e, asyncio.TimeoutError):
                        error_msg = f"Request timeout after {self.response_timeout}s"
                    else:
                        error_msg = str(e)
                    
                    self.logger.error(f"StockDBClient network error for command '{command}' after {self.max_retries} attempts: {error_msg}", exc_info=True)
                    await self._record_timing(command, time.time() - t0, success=False)
                    await self._maybe_periodic_report(force=True)
                    raise ConnectionError(f"Failed to connect or communicate with server for command '{command}' after {self.max_retries} attempts: {error_msg}") from e
                    
            except json.JSONDecodeError as e:
                self.logger.error(f"StockDBClient JSON decode error for command '{command}': {e}", exc_info=True)
                raise ValueError(f"Invalid JSON response from server for command '{command}': {e}") from e

    async def _record_timing(self, command: str, duration_s: float, success: bool) -> None:
        if not self._timing_enabled:
            return
        async with self._timing_lock:
            stats = self._cmd_stats.setdefault(command, {
                "count": 0,
                "success": 0,
                "fail": 0,
                "total_s": 0.0,
                "max_s": 0.0
            })
            stats["count"] += 1
            stats["total_s"] += duration_s
            stats["max_s"] = max(stats["max_s"], duration_s)
            if success:
                stats["success"] += 1
            else:
                stats["fail"] += 1

    def _format_summary(self) -> str:
        lines = []
        elapsed = time.time() - self._timing_start_ts
        lines.append(f"Client timing summary (elapsed {elapsed:.1f}s):")
        for cmd, s in sorted(self._cmd_stats.items()):
            count = int(s.get("count", 0))
            total_s = float(s.get("total_s", 0.0))
            max_s = float(s.get("max_s", 0.0))
            success = int(s.get("success", 0))
            fail = int(s.get("fail", 0))
            avg = (total_s / count) if count else 0.0
            lines.append(f"- {cmd}: count={count}, success={success}, fail={fail}, avg={avg:.3f}s, max={max_s:.3f}s, total={total_s:.1f}s")
        return "\n".join(lines)

    async def _maybe_periodic_report(self, force: bool = False) -> None:
        if not self._timing_enabled:
            return
        now = time.time()
        if force or (now - self._timing_last_report_ts) >= 10.0:
            self._timing_last_report_ts = now
            summary = self._format_summary()
            self.logger.info(summary)

    def _print_timing_summary_sync(self) -> None:
        try:
            summary = self._format_summary()
            print(summary, file=sys.stderr)
        except Exception:
            pass

    def _parse_df_from_response(self, response_data: list[dict], index_col: str) -> pd.DataFrame:
        if not response_data:
            return pd.DataFrame()
        df = pd.DataFrame.from_records(response_data)
        if index_col in df.columns:
            # Check if the index column is already an integer (Unix timestamp)
            if pd.api.types.is_integer_dtype(df[index_col]):
                # Try to convert integer to datetime (Unix timestamp)
                first_val = df[index_col].iloc[0] if len(df) > 0 else 0
                if first_val > 1e10:  # Likely milliseconds
                    df[index_col] = pd.to_datetime(df[index_col], unit='ms', errors='coerce')
                elif first_val > 1e9:  # Likely seconds
                    df[index_col] = pd.to_datetime(df[index_col], unit='s', errors='coerce')
                else:
                    # Try general conversion
                    df[index_col] = pd.to_datetime(df[index_col], errors='coerce')
            else:
                # Try to parse with explicit format first, then fall back to flexible parsing
                try:
                    # Try ISO format first (most common for our timestamps)
                    df[index_col] = pd.to_datetime(df[index_col], format='ISO8601', errors='coerce')
                except (ValueError, TypeError):
                    try:
                        # Try specific ISO format patterns
                        df[index_col] = pd.to_datetime(df[index_col], format='%Y-%m-%dT%H:%M:%S.%fZ', errors='coerce')
                    except (ValueError, TypeError):
                        try:
                            # Try without microseconds
                            df[index_col] = pd.to_datetime(df[index_col], format='%Y-%m-%dT%H:%M:%SZ', errors='coerce')
                        except (ValueError, TypeError):
                            # Fall back to flexible parsing but suppress the warning
                            import warnings
                            with warnings.catch_warnings():
                                warnings.filterwarnings('ignore', category=UserWarning, message='Could not infer format')
                                df[index_col] = pd.to_datetime(df[index_col], errors='coerce')
            
            df.set_index(index_col, inplace=True)
            # Ensure index is datetime type after setting as index
            if not pd.api.types.is_datetime64_any_dtype(df.index):
                try:
                    if pd.api.types.is_integer_dtype(df.index):
                        first_val = df.index[0] if len(df) > 0 else 0
                        if first_val > 1e10:  # Likely milliseconds
                            df.index = pd.to_datetime(df.index, unit='ms', errors='coerce')
                        else:  # Likely seconds
                            df.index = pd.to_datetime(df.index, unit='s', errors='coerce')
                    else:
                        df.index = pd.to_datetime(df.index, errors='coerce')
                except Exception:
                    pass
            df = df[df.index.notna()]
        return df

    async def save_stock_data(
        self,
        df: pd.DataFrame,
        ticker: str,
        interval: str = "daily",
        ma_periods: List[int] = None,
        ema_periods: List[int] = None,
        on_duplicate: str = "ignore",
    ) -> None:
        if df.empty: return
        # Server expects list of records and index_col hint
        df_reset = df.reset_index()
        index_col_name = df.index.name or ('timestamp' if 'timestamp' in df.columns else 'date') # Default index name

        # Add write_timestamp column with current UTC time
        from datetime import datetime, timezone as _tz
        df_reset['write_timestamp'] = datetime.now(_tz.utc)

        # Ensure datetime columns are stringified in ISO format for JSON
        for col_name in df_reset.select_dtypes(include=['datetime64[ns]', 'datetime64[ns, UTC]']).columns:
            df_reset[col_name] = df_reset[col_name].dt.strftime('%Y-%m-%dT%H:%M:%S.%fZ')

        params = {
            "ticker": ticker,
            "interval": interval,
            "data": df_reset.to_dict(orient="records"),
            "index_col": index_col_name,
            "ma_periods": ma_periods,
            "ema_periods": ema_periods,
            "on_duplicate": on_duplicate,
        }
        response = await self._make_request("save_stock_data", params)
        if response.get("error"):
            raise Exception(f"Server error saving stock data: {response['error']}")

    async def get_stock_data(
        self,
        ticker: str,
        start_date: str | None = None,
        end_date: str | None = None,
        interval: str = "daily",
        conn=None,
    ) -> pd.DataFrame:
        params = {"ticker": ticker, "start_date": start_date, "end_date": end_date, "interval": interval}
        response = await self._make_request("get_stock_data", params)
        if response.get("error"):
            raise Exception(f"Server error getting stock data: {response['error']}")

        index_col = 'date' if interval == 'daily' else 'datetime'
        return self._parse_df_from_response(response.get("data", []), index_col)

    async def save_realtime_data(self, df: pd.DataFrame, ticker: str, data_type: str = "quote", on_duplicate: str = "ignore") -> None:
        if df.empty: return
        df_reset = df.reset_index()
        index_col_name = df.index.name or 'timestamp'

        for col_name in df_reset.select_dtypes(include=['datetime64[ns]', 'datetime64[ns, UTC]']).columns:
            df_reset[col_name] = df_reset[col_name].dt.strftime('%Y-%m-%dT%H:%M:%S.%fZ')

        # Add type to each record
        records = df_reset.to_dict(orient='records')
        # for record in records: # No, type is a top-level param for the command
        #    record['type'] = data_type

        params = {
            "ticker": ticker,
            "data_type": data_type, # Pass data_type to server
            "data": records,
            "index_col": index_col_name,
            "on_duplicate": on_duplicate
        }
        response = await self._make_request("save_realtime_data", params)
        if response.get("error"):
            raise Exception(f"Server error saving realtime data: {response['error']}")

    async def get_realtime_data(self, ticker: str, start_datetime: str | None = None, end_datetime: str | None = None, data_type: str = "quote") -> pd.DataFrame:
        params = {"ticker": ticker, "start_datetime": start_datetime, "end_datetime": end_datetime, "data_type": data_type}
        response = await self._make_request("get_realtime_data", params)
        if response.get("error"):
            raise Exception(f"Server error getting realtime data: {response['error']}")
        return self._parse_df_from_response(response.get("data", []), 'timestamp')

    async def get_latest_price(self, ticker: str, use_market_time: bool = True) -> float | None:
        params = {"ticker": ticker, "use_market_time": use_market_time}
        response = await self._make_request("get_latest_price", params)
        if response.get("error"):
            raise Exception(f"Server error getting latest price: {response['error']}")
        return response.get("latest_price")

    async def get_latest_prices(self, tickers: List[str], use_market_time: bool = True) -> Dict[str, float | None]:
        """Get the most recent prices for multiple tickers from the server."""
        params = {"tickers": tickers, "use_market_time": use_market_time}
        response = await self._make_request("get_latest_prices", params)
        if response.get("error"):
            raise Exception(f"Server error getting latest prices: {response['error']}")
        return response.get("prices", {})

    async def get_previous_close_prices(self, tickers: List[str]) -> Dict[str, float | None]:
        """Get the most recent daily close prices for multiple tickers from the server."""
        params = {"tickers": tickers}
        response = await self._make_request("get_previous_close_prices", params)
        if response.get("error"):
            raise Exception(f"Server error getting previous close prices: {response['error']}")
        return response.get("prices", {})

    async def get_today_opening_prices(self, tickers: List[str]) -> Dict[str, float | None]:
        """Get today's opening prices for multiple tickers from the server."""
        params = {"tickers": tickers}
        response = await self._make_request("get_today_opening_prices", params)
        if response.get("error"):
            raise Exception(f"Server error getting today's opening prices: {response['error']}")
        return response.get("prices", {})

    async def execute_select_sql(self, sql_query: str, params: tuple = ()) -> pd.DataFrame:
        server_params = {
            "sql_query": sql_query,
            "query_type": "select",
            "query_params": list(params) # Server expects a list
        }
        response = await self._make_request("execute_sql", server_params)
        if response.get("error"):
            raise Exception(f"Server error executing select SQL: {response.get('details', response['error'])}")
        return self._parse_df_from_response(response.get("data", []), 'timestamp') # Assuming timestamp or date will be handled by _parse

    async def execute_raw_sql(self, sql_query: str, params: tuple = ()) -> list[dict[str, Any]]:
        server_params = {
            "sql_query": sql_query,
            "query_type": "raw",
            "query_params": list(params) # Server expects a list
        }
        response = await self._make_request("execute_sql", server_params)
        if response.get("error"):
            raise Exception(f"Server error executing raw SQL: {response.get('details', response['error'])}")
        # Expects server to return a list of dicts under "data" key now
        return response.get("data", []) 


    # ---- Options API (client → server passthrough) ----
    async def save_options_data(self, df: pd.DataFrame, ticker: str) -> None:
        """Send options snapshot rows to the server for persistence.
        Accepts a DataFrame with expected option columns; serializes and posts.
        """
        if df is None or df.empty:
            return
        df_reset = df.reset_index()
        # Convert datetime-like columns to ISO strings for JSON
        for col_name in df_reset.select_dtypes(include=['datetime64[ns]', 'datetime64[ns, UTC]']).columns:
            df_reset[col_name] = df_reset[col_name].dt.strftime('%Y-%m-%dT%H:%M:%S.%fZ')
        params = {
            "ticker": ticker,
            "data": df_reset.to_dict(orient="records"),
        }
        response = await self._make_request("save_options_data", params)
        if response.get("error"):
            raise Exception(f"Server error saving options data: {response['error']}")

    async def get_options_data(
        self,
        ticker: str,
        expiration_date: str | None = None,
        start_datetime: str | None = None,
        end_datetime: str | None = None,
        option_tickers: List[str] | None = None,
    ) -> pd.DataFrame:
        params = {
            "ticker": ticker,
            "expiration_date": expiration_date,
            "start_datetime": start_datetime,
            "end_datetime": end_datetime,
            "option_tickers": option_tickers,
        }
        response = await self._make_request("get_options_data", params)
        if response.get("error"):
            raise Exception(f"Server error getting options data: {response['error']}")
        records = response.get("data", [])
        return pd.DataFrame.from_records(records)

    async def get_latest_options_data(
        self,
        ticker: str,
        expiration_date: str | None = None,
        option_tickers: List[str] | None = None,
    ) -> pd.DataFrame:
        params = {
            "ticker": ticker,
            "expiration_date": expiration_date,
            "option_tickers": option_tickers,
        }
        response = await self._make_request("get_latest_options_data", params)
        if response.get("error"):
            raise Exception(f"Server error getting latest options data: {response['error']}")
        records = response.get("data", [])
        return pd.DataFrame.from_records(records)

    async def get_option_price_feature(self, ticker: str, option_ticker: str) -> dict[str, Any] | None:
        params = {"ticker": ticker, "option_ticker": option_ticker}
        response = await self._make_request("get_option_price_feature", params)
        if response.get("error"):
            raise Exception(f"Server error getting option price feature: {response['error']}")
        return response.get("data")

    async def save_financial_info(self, ticker: str, financial_data: dict) -> None:
        """Save financial ratios data via remote server."""
        if not financial_data:
            return
            
        # Prepare the financial data for transmission
        # Convert datetime objects to ISO strings for JSON serialization
        prepared_data = financial_data.copy()
        
        # Handle date conversion if present
        if 'date' in prepared_data and prepared_data['date']:
            if hasattr(prepared_data['date'], 'isoformat'):
                prepared_data['date'] = prepared_data['date'].isoformat()
            elif hasattr(prepared_data['date'], 'strftime'):
                prepared_data['date'] = prepared_data['date'].strftime('%Y-%m-%d')
        
        params = {
            "ticker": ticker,
            "financial_data": prepared_data
        }
        
        response = await self._make_request("save_financial_info", params)
        if response.get("error"):
            raise Exception(f"Server error saving financial info: {response['error']}")

    async def get_financial_info(self, ticker: str, start_date: str | None = None, end_date: str | None = None) -> pd.DataFrame:
        """Retrieve financial info data via remote server."""
        params = {
            "ticker": ticker,
            "start_date": start_date,
            "end_date": end_date
        }
        
        response = await self._make_request("get_financial_info", params)
        if response.get("error"):
            raise Exception(f"Server error getting financial info: {response['error']}")
        
        # Parse the response data into a DataFrame
        records = response.get("data", [])
        if not records:
            return pd.DataFrame()
            
        df = pd.DataFrame.from_records(records)
        
        # Convert date column to datetime and set as index if present
        if 'date' in df.columns:
            df['date'] = pd.to_datetime(df['date'])
            df.set_index('date', inplace=True)
            df = df[df.index.notna()]
        
        return df

class StockDBSessionManager:
    """Manages aiohttp client sessions with connection pooling and retry logic."""
    
    def __init__(self, max_connections: int = 200, max_per_host: int = 100):
        self.max_connections = max_connections
        self.max_per_host = max_per_host
        self._session: Optional[aiohttp.ClientSession] = None
        self._connector: Optional[TCPConnector] = None
        
    async def get_session(self) -> aiohttp.ClientSession:
        """Get or create a client session with proper configuration."""
        if self._session is None or self._session.closed:
            await self._create_session()
        return self._session
    
    async def _create_session(self):
        """Create a new session with optimized settings."""
        # Create connector with connection pooling
        self._connector = TCPConnector(
            limit=self.max_connections,
            limit_per_host=self.max_per_host,
            keepalive_timeout=60,  # Increased from 30
            enable_cleanup_closed=True,
            ttl_dns_cache=600,     # Increased from 300
            use_dns_cache=True,
            force_close=False,
            ssl=False,             # Disable SSL for local connections
        )
        
        # Configure timeouts
        timeout = ClientTimeout(
            total=120,  # Increased from 60 for database operations
            connect=20,  # Increased from 10 
            sock_read=60,  # Increased from 30
            sock_connect=20,  # Increased from 10
        )
        
        # Create session
        self._session = aiohttp.ClientSession(
            connector=self._connector,
            timeout=timeout,
            headers={'Connection': 'keep-alive'},
        )
    
    async def close(self):
        """Close the session and connector."""
        if self._session and not self._session.closed:
            await self._session.close()
            self._session = None
        
        if self._connector and not self._connector.closed:
            await self._connector.close()
            self._connector = None


<<<<<<< HEAD
def get_stock_db(db_type: str, db_config: str | None = None, logger: logging.Logger = None, log_level: str = "INFO", timeout: float = None, historical_batch_size: int = 25, questdb_connection_timeout_seconds: int = 180, enable_cache: bool = True, redis_url: str | None = None, ensure_tables: bool = False) -> StockDBBase:
=======
def get_stock_db(db_type: str, db_config: str | None = None, logger: logging.Logger = None, log_level: str = "INFO", timeout: float = None, historical_batch_size: int = 25, questdb_connection_timeout_seconds: int = 180, enable_cache: bool = True, redis_url: str | None = None) -> StockDBBase:
>>>>>>> 8dfcb300
    actual_db_config = db_config
    if actual_db_config is None:
        actual_db_config = get_default_db_path(db_type)
    
    db_type_lower = db_type.lower()
    if db_type_lower == "sqlite":
        return StockDBSQLite(actual_db_config, logger)
    elif db_type_lower == "duckdb":
        return StockDBDuckDB(actual_db_config, logger)
    elif db_type_lower == "postgresql":
        from .postgres_db import StockDBPostgreSQL
        return StockDBPostgreSQL(actual_db_config, logger=logger, log_level=log_level, historical_batch_size=historical_batch_size)
    elif db_type_lower == "timescaledb":
        from .timescale_db import StockDBTimescale
        return StockDBTimescale(actual_db_config, logger=logger, log_level=log_level, historical_batch_size=historical_batch_size)
    elif db_type_lower == "questdb":
        from .questdb_db import StockQuestDB
        return StockQuestDB(actual_db_config, logger=logger, log_level=log_level, 
                           connection_timeout_seconds=questdb_connection_timeout_seconds,
<<<<<<< HEAD
                           enable_cache=enable_cache, redis_url=redis_url, ensure_tables=ensure_tables)
=======
                           enable_cache=enable_cache, redis_url=redis_url)
>>>>>>> 8dfcb300
    elif db_type_lower == "remote":
        if timeout is not None:
            return StockDBClient(actual_db_config, logger, response_timeout=timeout)
        else:
            return StockDBClient(actual_db_config, logger)
    else:
        raise ValueError(f"Unsupported database type: {db_type}. Choose 'sqlite', 'duckdb', 'postgresql', 'timescaledb', 'questdb', or 'remote'.")<|MERGE_RESOLUTION|>--- conflicted
+++ resolved
@@ -1884,11 +1884,7 @@
             self._connector = None
 
 
-<<<<<<< HEAD
-def get_stock_db(db_type: str, db_config: str | None = None, logger: logging.Logger = None, log_level: str = "INFO", timeout: float = None, historical_batch_size: int = 25, questdb_connection_timeout_seconds: int = 180, enable_cache: bool = True, redis_url: str | None = None, ensure_tables: bool = False) -> StockDBBase:
-=======
 def get_stock_db(db_type: str, db_config: str | None = None, logger: logging.Logger = None, log_level: str = "INFO", timeout: float = None, historical_batch_size: int = 25, questdb_connection_timeout_seconds: int = 180, enable_cache: bool = True, redis_url: str | None = None) -> StockDBBase:
->>>>>>> 8dfcb300
     actual_db_config = db_config
     if actual_db_config is None:
         actual_db_config = get_default_db_path(db_type)
@@ -1908,11 +1904,7 @@
         from .questdb_db import StockQuestDB
         return StockQuestDB(actual_db_config, logger=logger, log_level=log_level, 
                            connection_timeout_seconds=questdb_connection_timeout_seconds,
-<<<<<<< HEAD
-                           enable_cache=enable_cache, redis_url=redis_url, ensure_tables=ensure_tables)
-=======
                            enable_cache=enable_cache, redis_url=redis_url)
->>>>>>> 8dfcb300
     elif db_type_lower == "remote":
         if timeout is not None:
             return StockDBClient(actual_db_config, logger, response_timeout=timeout)
